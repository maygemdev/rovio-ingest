# rovio-ingest

An implementation of the DatasourceV2 interface of [Apache Spark™](http://spark.apache.org/) for writing Spark Datasets to [Apache Druid™](https://druid.apache.org/).

For example, this allows reading an [Apache Hive™](https://hive.apache.org/) table and ingesting it to Druid in a single Spark job.

### Contents

- [Overview](#overview)
- [Software requirements](#software-requirements)
- [Motivation](#motivation)
- [Dataset extension](#dataset-extension)
- [Data type conversions](#data-type-conversions)
- [Segment granularity](#segment-granularity)
- [Usage](#usage)
  - [No-Code wrapper script](#no-code-wrapper-script)
  - [PySpark](#pyspark)
  - [Scala](#scala)
  - [Java](#java)
  - [Write options](#write-options)
- [Limitations](#limitations)
- [Development](#development)
- [Building](#building)
- [Troubleshooting](#troubleshooting)

## Overview

Overview diagram:

![Overview diagram](rovio_ingest_architecture.png)

* Apache Druid segments are written out to Deep Storage from Apache Spark executors
* Apache Spark driver updates the Apache Druid segment metadata table after all Apache Spark executors have completed.
* Old overshadowed segments are left in place so that Apache Druid process can properly replace them with newer segments (uses locking).

## Software requirements

rovio-ingest requires
* Apache Spark 3.1.1* 
* JDK8 (8u92+ or later).
* Linux or MacOS.
* Git repo must be cloned under a path that doesn't have spaces.

(*) Spark 2 is not supported, but feel free to create a Github issue if you would need that.

## Motivation

The Druid StorageHandler of Hive is broken in AWS EMR. For example, AWS emr-5.29.0 uses Apache Hive 2.3.4 and it requires additional jar patching to make the Druid StorageHandler work.
Even then only CTAS is supported, which means that incremental updates are not possible. Further, it is not possible to create these Apache Hive tables from Apache Spark as they are created with StorageHandlers.
Hive 3 might bring some improvement, but the Druid StorageHandler doesn't work AWS emr-6.2.0 either, even though it has Hive 3.

To summarize, these are the features that `rovio-ingest` addresses, that are lacking with Hive-Druid integration:
* Treat `__time` column as partition dimension
* Support for `insert overwrite` with Apache Hive backed Apache Druid table (for Hive version < 3.0)
* Flexibility to use latest Apache Druid libraries.
* Update Apache Druid segments in transaction, leveraging Apache Druid's segment locking mechanism.

## Dataset extension

The Dataset extension performs the following validations:
* Type of `time_column` is `Date` or `Timestamp`
* The Dataset has one or more metric columns if rollup is enabled
* The Dataset has one or more dimension columns
* The Dataset has no columns with unknown types, unless `excludeColumnsWithUnknownTypes` is set to true

The Dataset extension performs the following transformations:
* Drops all columns of complex datatypes such as `StructType`, `MapType` or `ArrayType` as they
are not supported by `DruidSource`. This is only done if `excludeColumnsWithUnknownTypes` is set to true, otherwise validation has already failed.
* Adds a new column `__PARTITION_TIME__` whose value is based on `time_column` column and the given [segment granularity](#segment-granularity)
(applies
[NormalizeTimeColumnUDF](src/main/java/com/rovio/ingest/util/NormalizeTimeColumnUDF.java))
* Adds a new column `__PARTITION_NUM__` to denote partition shard which is
`(row_number() - 1) / rows_per_segment` for each partition
* Partitions the dataset with columns `__PARTITION_TIME__` & `__PARTITION_NUM__`

So it returns a newly partitioned Dataset with columns `__PARTITION_TIME__` & `__PARTITION_NUM__`
added. `__PARTITION_TIME__` & `__PARTITION_NUM__` columns are always excluded from segment metrics.

## Data type conversions

The following type conversions are done on ingestion:
- `Float` is converted to `Double`
    - See [Druid Docs / Double Column storage](https://druid.apache.org/docs/latest/configuration/index.html#double-column-storage))
- `Date`/`Timestamp` is converted to `Long`, except for the `time_column`
    - See [Druid Docs / Data types](https://druid.apache.org/docs/latest/querying/sql.html#standard-types)

## Segment granularity

For example, when the input `__time` is `2019-01-02`: 

- if granularity = `DAY`, then time interval = `2019-01-02/2019-01-03`
- if granularity = `MONTH`, then time interval = `2019-01-01/2019-02-01`
- if granularity = `YEAR`, then time interval = `2019-01-01/2020-01-01`

The `com.rovio.ingest.DruidSource` expects that only one task writes out segments for a given
time interval and granularity. This is so that the task correctly shards DataSegments into requisite
partitions based on segment size configuration. It is the responsibility of Spark program to
correctly partition the dataset based on time interval first, which is handled by the provided
Dataset extensions of `rovio-ingest`.

## Usage

Code snippets for different languages are provided below.

The main steps are always the same:
1. The provided Dataset extension is first used to validate and repartition a Dataset so that it
satisfies the requirements of `DruidSource`
1. Then the Dataset can be written with the `DruidSource` format

### No-Code wrapper script

An example of a No-Code solution: [A general-purpose pyspark script for ingesting a Hive table to Druid](https://gist.github.com/vivek-balakrishnan-rovio/d7ac058d7a70cccf5f4165e8aeed9e9c), that enables users to avoid writing any Spark code.

In the basic case with this script user only needs to pass the source table name.

The script also offers some optional arguments for convenience, for example to customize the target types of columns. This kind of driver script is also a natural place for providing common options for Druid deep storage & DB.

### PySpark

#### Installing the python module

Install the latest stable release:
```
pip install rovio-ingest
```

Alternatively, install the latest pre-release version:
```
pip install 'rovio-ingest>0.0.0' --pre
```

If you use pip to install the python module, you need to do it separately on the Spark cluster.

A more isolated alternative is to [build a python zip](#building-rovio_ingest-python) and copy it to s3, then include it in pyFiles. For example:
```
.conf("spark.submit.pyFiles",
      "s3://my-bucket/my/prefix/rovio_ingest.zip")
```

#### Spark configuration

Set the following spark conf:

```python
.conf("spark.jars.packages",
<<<<<<< HEAD
      "com.rovio.ingest:rovio-ingest:1.0.2_spark_3.0.1") \
=======
      "com.rovio.ingest:rovio-ingest:1.1.0_spark_3.1.1") \
>>>>>>> a9437f7d
```

#### PySpark job example

```python
from rovio_ingest import DRUID_SOURCE
from rovio_ingest.extensions.dataframe_extension import ConfKeys, add_dataframe_druid_extension

add_dataframe_druid_extension()

# df: DataFrame

df.repartition_by_druid_segment_size(partition_col) \
    .write \
    .mode("overwrite") \
    .format(DRUID_SOURCE) \
    .option(ConfKeys.DATA_SOURCE, "target-datasource-name-in-druid") \
    .option(ConfKeys.TIME_COLUMN, "date") \
    .option(ConfKeys.METADATA_DB_TYPE, "mysql") \
    .option(ConfKeys.METADATA_DB_URI, "jdbc:mysql://localhost:3306/druid") \
    .option(ConfKeys.METADATA_DB_USERNAME, "username") \
    .option(ConfKeys.METADATA_DB_PASSWORD, "password") \
    .option(ConfKeys.DEEP_STORAGE_S3_BUCKET, "my-bucket") \
    .option(ConfKeys.DEEP_STORAGE_S3_BASE_KEY, "druid/prod/segments") \
    .save()
```

This is using imported constants for safety.

For clarity, below is the same code with plain string keys:

```python
from rovio_ingest.extensions.dataframe_extension import add_dataframe_druid_extension

add_dataframe_druid_extension()

# df: DataFrame

df.repartition_by_druid_segment_size(partition_col) \
    .write \
    .mode("overwrite") \
    .format("com.rovio.ingest.DruidSource") \
    .option("druid.datasource", "target-datasource-name-in-druid") \
    .option("druid.time_column", "date") \
    .option("druid.metastore.db.uri", "jdbc:mysql://localhost:3306/druid") \
    .option("druid.metastore.db.username", "username") \
    .option("druid.metastore.db.password", "password") \
    .option("druid.segment_storage.s3.bucket", "my-bucket") \
    .option("druid.segment_storage.s3.basekey", "druid/prod/segments") \
    .save()
```

### Scala

Maven: see [Java](#java).

A `Dataset[Row]` extension is provided to repartition the dataset for the `DruidSource` Datasource.

For an interactive spark session you can set the following spark conf:

```scala
<<<<<<< HEAD
("spark.jars.packages", "com.rovio.ingest:rovio-ingest:1.0.2_spark_3.0.1")
=======
("spark.jars.packages", "com.rovio.ingest:rovio-ingest:1.1.0_spark_3.1.1")
>>>>>>> a9437f7d
```

To use a snapshot version:

```scala
("spark.jars.repositories", "https://s01.oss.sonatype.org/content/repositories/snapshots"),
<<<<<<< HEAD
("spark.jars.packages", "com.rovio.ingest:rovio-ingest:1.0.2_spark_3.0.1-SNAPSHOT")
=======
("spark.jars.packages", "com.rovio.ingest:rovio-ingest:1.1.0_spark_3.1.1")
>>>>>>> a9437f7d
```

```scala
import org.apache.spark.sql.{Dataset, Row, SaveMode, SparkSession}
import com.rovio.ingest.extensions.DruidDatasetExtensions._
import com.rovio.ingest.WriterContext.ConfKeys

val ds: Dataset[Row] = ???

val options = Map[String, String](
  ConfKeys.METADATA_DB_TYPE -> "mysql",
  ConfKeys.METADATA_DB_URI -> "jdbc:mysql://localhost:3306/druid",
  ConfKeys.METADATA_DB_USERNAME -> "username",
  ConfKeys.METADATA_DB_PASSWORD -> "password",
  ConfKeys.DEEP_STORAGE_S3_BUCKET-> "my-bucket",
  ConfKeys.DEEP_STORAGE_S3_BASE_KEY -> "druid/prod/segments"
)

ds.repartitionByDruidSegmentSize("date")
  .write
  .mode(SaveMode.Overwrite)
  .options(options)
  .druid("target-datasource-name-in-druid", timeColumn="date")
```

This is a minimal example. See [Write options](#write-options) for more.

### Java

Maven (for a full example, see [examples/rovio-ingest-maven-example](examples/rovio-ingest-maven-example)):

    <dependencies>
        <dependency>
            <groupId>com.rovio.ingest</groupId>
            <artifactId>rovio-ingest</artifactId>
<<<<<<< HEAD
            <version>1.0.2_spark_3.0.1</version>
=======
            <version>1.1.0_spark_3.1.1</version>
>>>>>>> a9437f7d
        </dependency>
        <dependency>
            <groupId>org.apache.logging.log4j</groupId>
            <artifactId>log4j-core</artifactId>
            <version>2.11.2</version>
            <scope>provided</scope>
        </dependency>
    </dependencies>

A `DruidDataset` wrapper class is provided to repartition the dataset for the `DruidSource` DataSource.

```java
import org.apache.spark.sql.Dataset;
import org.apache.spark.sql.Row;
import org.apache.spark.sql.SaveMode;
import com.rovio.ingest.extensions.java.DruidDatasetExtensions;
import com.rovio.ingest.DruidSource;
import com.rovio.ingest.WriterContext.ConfKeys;

Dataset<Row> dataset = ...;

Map<String, String> options = new HashMap<>();

options.put(ConfKeys.DATA_SOURCE, "target-datasource-name-in-druid");
options.put(ConfKeys.TIME_COLUMN, "date");
options.put(ConfKeys.METADATA_DB_TYPE, "mysql");
options.put(ConfKeys.METADATA_DB_URI, "jdbc:mysql://localhost:3306/druid");
options.put(ConfKeys.METADATA_DB_USERNAME, "username");
options.put(ConfKeys.METADATA_DB_PASSWORD, "password");
options.put(ConfKeys.DEEP_STORAGE_S3_BUCKET, "my-bucket");
options.put(ConfKeys.DEEP_STORAGE_S3_BASE_KEY, "druid/prod/segments");

DruidDatasetExtensions
    .repartitionByDruidSegmentSize(dataset,"date", "DAY", 5000000, false)
    .write()
    .format(DruidSource.FORMAT)
    .mode(SaveMode.Overwrite)
    .options(options)
    .save();
```

This is a minimal example. See [Write options](#write-options) for more.

### Write options

These are the options for `DruidSource`, to be passed with `write.options()`.

#### Required properties

| Property | Description |
| --- |--- |
| `druid.datasource` | Name of the target datasource in Druid |
| `druid.time_column` | Name of the column in the Spark DataFrame to be translated as Druid `__time` interval. Must be of `TimestampType`. |
| `druid.metastore.db.type` | Druid Metadata Storage database type (either "mysql" or "postgres") |
| `druid.metastore.db.uri` | Druid Metadata Storage database URI |
| `druid.metastore.db.username` | Druid Metadata Storage database username |
| `druid.metastore.db.password` | Druid Metadata Storage database password |

\+ Storage type specific properties depending on value of `druid.segment_storage.type`:

1. **If Deep Storage is `s3` (default):**

    | Property | Description |
    | --- |--- |
    | `druid.segment_storage.s3.bucket` | S3 bucket name for the Deep Storage | |
    | `druid.segment_storage.s3.basekey` | S3 key prefix for the Deep Storage. No trailing slashes. | |

2. **If Deep Storage is `local`:**

    | Property | Description |
    | --- |--- |
    | `druid.segment_storage.local.dir` | For local Deep Storage, absolute path to segment directory | |

#### Optional properties

| Property | Description | Default |
| --- | --- | --- |
| `druid.metastore.db.table.base` | Druid Metadata Storage database table prefix | `druid` |
| `druid.segment_granularity` | Segment Granularity | `DAY` |
| `druid.query_granularity` | Query granularity | `DAY` |
| `druid.exclude_dimensions` | Comma separated list of Spark input columns that have to be excluded in Druid ingestion | |
| `druid.segment.max_rows` | Max number of rows per segment | `5000000` |
| `druid.memory.max_rows` | Max number of rows to keep in memory in spark data writer | `75000` |
| `druid.segment_storage.type` | Type of Deep Storage to use. Allowed values: `s3`, `local`. | `s3` |
| `druid.datasource.init` | Boolean flag for (re-)initializing Druid datasource. If `true`, any pre-existing segments for the datasource is marked as unused. | `false` |
| `druid.bitmap_factory` | Compression format for bitmap indexes. Possible values: `concise`, `roaring`. For type `roaring`, the boolean property compressRunOnSerialization is always set to `true`. `rovio-ingest` uses `concise` by default regardless of Druid library version. | `concise` |
<<<<<<< HEAD
| `druid.segment.rollup` | Whether to rollup data during ingestion | `true` |
| `druid.metrics_spec` | List of aggregators to apply at ingestion time as a json array string. Possible aggregators: [metricsSpec in Druid Docs](https://druid.apache.org/docs/latest/ingestion/ingestion-spec.html#metricsspec). See also: [No-Code wrapper script](#no-code-wrapper-script). |  `None` (if no json is provided, `longSum` or `doubleSum` is inferred for all numeric columns based on the input data types) |
=======
| `druid.segment.rollup` | Whether to rollup data during ingestion. Enabling this requires that there be at least one numeric input column. | `true` |
| `druid.metrics.auto_map` | Whether to automatically map all numeric columns as metrics or not. If `false` numeric columns will be added as dimensions | `true` |
| `druid.use_default_values_for_null` | Whether use default values for nulls. See [Null Values](https://druid.apache.org/docs/latest/querying/sql.html#null-values) for details | `true` |
| `druid.dimensions_spec` | List of dimensions provided as json string, when not provided defaults to all non metric/non time_column fields. See [DimensionsSpec](https://druid.apache.org/docs/latest/ingestion/index.html#dimensionsspec) for details | |
| `druid.metrics_spec` | List of metrics aggregation provided as json string, when not provided defaults to either no metrics or to using sum aggregator for all numeric columns depending on the value of the `druid.metrics.auto_map` property. See [MetricsSpec](https://druid.apache.org/docs/latest/ingestion/index.html#metricsspec) for details | |
| `druid.transform_spec` | List of transformations provided as json string, when not provided defaults to no transformations. See [TransformSpec](https://druid.apache.org/docs/latest/ingestion/index.html#transformspec) for details | |
>>>>>>> a9437f7d

## Limitations

`DruidSource` is a write-only DataSource and supports only:
- `overwrite` as Spark write mode
- `S3` as Druid Deep Storage
    - Also `local` Deep Storage, but it's only useful for testing
    - `MySQL` or `PostgreSQL` as Druid Metadata Storage

Contributions are welcome to support other write modes or combinations of Deep Storage & Metadata
Storage.

## Development

The tests use [TestContainers](https://www.testcontainers.org/) and require [Docker](https://docs.docker.com/engine/install/) running on the local machine.

#### Java / Scala

Project is managed by Maven (pom.xml).

To build the project

    mvn compile

To run tests

    mvn test

#### Python

Python code is managed by [poetry](https://python-poetry.org/).

If using Apple Silicon, enable Rosetta emulation for the following to work.

To create the venv with required modules, cd to the `python` subfolder and run

    poetry install

To run tests

    poetry run pytest

### Building

#### Building rovio-ingest (jar)

To build the jar package:

    mvn package

- Shaded uber-jar: `target/rovio-ingest-{version}.jar`
    - Standalone. Includes relocated packages to avoid version conflicts
- Plain project jar: `target/original-rovio-ingest-{version}.jar`
    - Requires the maven dependencies (see `pom.xml`)

The recommended way is to build a shaded jar and use it.

To test the jar in practice, see [this notebook](python/notebooks/druid_ingestion_test.ipynb) as an example.

#### Building rovio_ingest (python)

To build a zip that is suitable for passing to spark with `--py-files` or `spark.submit.pyFiles`:

    cd python \
      && zip --exclude='*.pyc' --exclude='*__pycache__*' --exclude='*~' --exclude='.pytest_cache' \
        -FSr ../target/rovio_ingest.zip rovio_ingest ; cd ..

To build a wheel that can be installed with pip – typically before spark session creation
(requires [poetry](https://python-poetry.org/) installation):

    cd python
    poetry build

## Troubleshooting

Writing may fail with OOM, e.g.

```
# java.lang.OutOfMemoryError: Java heap space
# -XX:OnOutOfMemoryError="kill -9 %p"
#   Executing /bin/sh -c "kill -9 9950"...
```

To fix, decrease [`druid.memory.max_rows` in write options](#optional-properties) or increase spark executor memory.

----

<sub>Apache®, Apache Hive™, Apache Spark™, the Apache Spark project logo, Apache Druid™, and the Apache Druid project logo are either registered trademarks or trademarks of the Apache Software Foundation in the United States and/or other countries. All other marks mentioned may be trademarks or registered trademarks of their respective owners. No endorsement by or affiliation with the Apache Software Foundation or any third-party trademark owner is claimed or implied by the use of these marks.</sub><|MERGE_RESOLUTION|>--- conflicted
+++ resolved
@@ -143,11 +143,7 @@
 
 ```python
 .conf("spark.jars.packages",
-<<<<<<< HEAD
       "com.rovio.ingest:rovio-ingest:1.0.2_spark_3.0.1") \
-=======
-      "com.rovio.ingest:rovio-ingest:1.1.0_spark_3.1.1") \
->>>>>>> a9437f7d
 ```
 
 #### PySpark job example
@@ -209,22 +205,14 @@
 For an interactive spark session you can set the following spark conf:
 
 ```scala
-<<<<<<< HEAD
 ("spark.jars.packages", "com.rovio.ingest:rovio-ingest:1.0.2_spark_3.0.1")
-=======
-("spark.jars.packages", "com.rovio.ingest:rovio-ingest:1.1.0_spark_3.1.1")
->>>>>>> a9437f7d
 ```
 
 To use a snapshot version:
 
 ```scala
 ("spark.jars.repositories", "https://s01.oss.sonatype.org/content/repositories/snapshots"),
-<<<<<<< HEAD
 ("spark.jars.packages", "com.rovio.ingest:rovio-ingest:1.0.2_spark_3.0.1-SNAPSHOT")
-=======
-("spark.jars.packages", "com.rovio.ingest:rovio-ingest:1.1.0_spark_3.1.1")
->>>>>>> a9437f7d
 ```
 
 ```scala
@@ -260,11 +248,7 @@
         <dependency>
             <groupId>com.rovio.ingest</groupId>
             <artifactId>rovio-ingest</artifactId>
-<<<<<<< HEAD
             <version>1.0.2_spark_3.0.1</version>
-=======
-            <version>1.1.0_spark_3.1.1</version>
->>>>>>> a9437f7d
         </dependency>
         <dependency>
             <groupId>org.apache.logging.log4j</groupId>
@@ -351,17 +335,13 @@
 | `druid.segment_storage.type` | Type of Deep Storage to use. Allowed values: `s3`, `local`. | `s3` |
 | `druid.datasource.init` | Boolean flag for (re-)initializing Druid datasource. If `true`, any pre-existing segments for the datasource is marked as unused. | `false` |
 | `druid.bitmap_factory` | Compression format for bitmap indexes. Possible values: `concise`, `roaring`. For type `roaring`, the boolean property compressRunOnSerialization is always set to `true`. `rovio-ingest` uses `concise` by default regardless of Druid library version. | `concise` |
-<<<<<<< HEAD
 | `druid.segment.rollup` | Whether to rollup data during ingestion | `true` |
-| `druid.metrics_spec` | List of aggregators to apply at ingestion time as a json array string. Possible aggregators: [metricsSpec in Druid Docs](https://druid.apache.org/docs/latest/ingestion/ingestion-spec.html#metricsspec). See also: [No-Code wrapper script](#no-code-wrapper-script). |  `None` (if no json is provided, `longSum` or `doubleSum` is inferred for all numeric columns based on the input data types) |
-=======
 | `druid.segment.rollup` | Whether to rollup data during ingestion. Enabling this requires that there be at least one numeric input column. | `true` |
 | `druid.metrics.auto_map` | Whether to automatically map all numeric columns as metrics or not. If `false` numeric columns will be added as dimensions | `true` |
 | `druid.use_default_values_for_null` | Whether use default values for nulls. See [Null Values](https://druid.apache.org/docs/latest/querying/sql.html#null-values) for details | `true` |
 | `druid.dimensions_spec` | List of dimensions provided as json string, when not provided defaults to all non metric/non time_column fields. See [DimensionsSpec](https://druid.apache.org/docs/latest/ingestion/index.html#dimensionsspec) for details | |
 | `druid.metrics_spec` | List of metrics aggregation provided as json string, when not provided defaults to either no metrics or to using sum aggregator for all numeric columns depending on the value of the `druid.metrics.auto_map` property. See [MetricsSpec](https://druid.apache.org/docs/latest/ingestion/index.html#metricsspec) for details | |
 | `druid.transform_spec` | List of transformations provided as json string, when not provided defaults to no transformations. See [TransformSpec](https://druid.apache.org/docs/latest/ingestion/index.html#transformspec) for details | |
->>>>>>> a9437f7d
 
 ## Limitations
 
